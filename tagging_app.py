import json
from pathlib import Path
from typing import Callable, Dict, List, Tuple

import langcodes as lc
import streamlit as st
import yaml
from datasets.utils.metadata import DatasetMetadata

st.set_page_config(
    page_title="HF Dataset Tagging App",
    page_icon="https://huggingface.co/front/assets/huggingface_logo.svg",
    layout="wide",
    initial_sidebar_state="auto",
)

# XXX: restyling errors as streamlit does not respect whitespaces on `st.error` and doesn't scroll horizontally, which
#   generally makes things easier when reading error reports
st.markdown(
    """
<style>
    div[role=alert] { overflow-x: scroll}
    div.stAlert p { white-space: pre }
</style>
""",
    unsafe_allow_html=True,
)

task_set = json.load(open("task_set.json"))
license_set = json.load(open("license_set.json"))

multilinguality_set = {
    "monolingual": "contains a single language",
    "multilingual": "contains multiple languages",
    "translation": "contains translated or aligned text",
    "other": "other type of language distribution",
}

creator_set = {
    "language": [
        "found",
        "crowdsourced",
        "expert-generated",
        "machine-generated",
        "other",
    ],
    "annotations": [
        "found",
        "crowdsourced",
        "expert-generated",
        "machine-generated",
        "no-annotation",
        "other",
    ],
}

########################
## Helper functions
########################


def load_ds_datas():
    metada_exports = sorted(
        [f for f in Path.cwd().iterdir() if f.name.startswith("metadata_")],
        key=lambda f: f.lstat().st_mtime,
        reverse=True,
    )
    if len(metada_exports) == 0:
        raise ValueError("need to run ./build_metada_file.py at least once")
    with metada_exports[0].open() as fi:
        return json.load(fi)


def split_known(vals: List[str], okset: List[str]) -> Tuple[List[str], List[str]]:
    if vals is None:
        return [], []
    return [v for v in vals if v in okset], [v for v in vals if v not in okset]


def multiselect(
    w: st.delta_generator.DeltaGenerator,
    title: str,
    markdown: str,
    values: List[str],
    valid_set: List[str],
    format_func: Callable = str,
):
    valid_values, invalid_values = split_known(values, valid_set)
    w.markdown(f"#### {title}")
    if len(invalid_values) > 0:
        w.markdown("Found the following invalid values:")
        w.error(invalid_values)
    return w.multiselect(markdown, valid_set, default=valid_values, format_func=format_func)


def validate_dict(w: st.delta_generator.DeltaGenerator, state_dict: Dict):
    try:
        DatasetMetadata(**state_dict)
        w.markdown("✅ This is a valid tagset! 🤗")
    except Exception as e:
        w.markdown("❌ This is an invalid tagset, here are the errors in it:")
        w.error(e)


def new_state() -> Dict[str, List]:
    return {
        "task_categories": [],
        "task_ids": [],
        "multilinguality": [],
        "languages": [],
        "language_creators": [],
        "annotations_creators": [],
        "source_datasets": [],
        "size_categories": [],
        "licenses": [],
    }


def is_state_empty(state: Dict[str, List]) -> bool:
    return sum(len(v) if v is not None else 0 for v in state.values()) > 0


state = new_state()
datasets_md = load_ds_datas()
existing_tag_sets = {name: mds["metadata"] for name, mds in datasets_md.items()}
all_dataset_ids = list(existing_tag_sets.keys())


########################
## Dataset selection
########################


st.sidebar.markdown(
    """
# HuggingFace Dataset Tagger

This app aims to make it easier to add structured tags to the datasets present in the library.

"""
)


queryparams = st.experimental_get_query_params()
preload = queryparams.get("preload_dataset", list())
preloaded_id = None
initial_state = None
did_index = 0
if len(preload) == 1 and preload[0] in all_dataset_ids:
    preloaded_id, *_ = preload
    initial_state = existing_tag_sets.get(preloaded_id)
    state = initial_state or new_state()
    did_index = all_dataset_ids.index(preloaded_id)

preloaded_id = st.sidebar.selectbox(
    label="Choose dataset to load tag set from", options=all_dataset_ids, index=did_index
)
leftbtn, rightbtn = st.sidebar.beta_columns(2)
if leftbtn.button("pre-load"):
    initial_state = existing_tag_sets[preloaded_id]
    state = initial_state or new_state()
    st.experimental_set_query_params(preload_dataset=preloaded_id)
if is_state_empty(state):
    if rightbtn.button("flush state"):
        state = new_state()
        initial_state = None
        preloaded_id = None
        st.experimental_set_query_params()

if preloaded_id is not None and initial_state is not None:
    st.sidebar.markdown(
        f"""
---
The current base tagset is [`{preloaded_id}`](https://huggingface.co/datasets/{preloaded_id})
"""
    )
    validate_dict(st.sidebar, initial_state)
    st.sidebar.markdown(
        f"""
Here is the matching yaml block:

```yaml
{yaml.dump(initial_state)}
```
"""
    )


leftcol, _, rightcol = st.beta_columns([12, 1, 12])


leftcol.markdown("### Supported tasks")
state["task_categories"] = multiselect(
    leftcol,
    "Task category",
    "What categories of task does the dataset support?",
    values=state["task_categories"],
    valid_set=list(task_set.keys()),
    format_func=lambda tg: f"{tg}: {task_set[tg]['description']}",
)
task_specifics = []
for tg in state["task_categories"]:
    specs = multiselect(
        leftcol,
        f"Specific _{tg}_ tasks",
        f"What specific tasks does the dataset support?",
        values=[ts for ts in (state["task_ids"] or []) if ts in task_set[tg]["options"]],
        valid_set=task_set[tg]["options"],
    )
    if "other" in specs:
        other_task = st.text_input(
            "You selected 'other' task. Please enter a short hyphen-separated description for the task:",
            value="my-task-description",
        )
        st.write(f"Registering {tg}-other-{other_task} task")
        specs[specs.index("other")] = f"{tg}-other-{other_task}"
    task_specifics += specs
state["task_ids"] = task_specifics


leftcol.markdown("### Languages")
state["multilinguality"] = multiselect(
    leftcol,
    "Monolingual?",
    "Does the dataset contain more than one language?",
    values=state["multilinguality"],
    valid_set=list(multilinguality_set.keys()),
    format_func=lambda m: f"{m} : {multilinguality_set[m]}",
)

if "other" in state["multilinguality"]:
    other_multilinguality = st.text_input(
        "You selected 'other' type of multilinguality. Please enter a short hyphen-separated description:",
        value="my-multilinguality",
    )
    st.write(f"Registering other-{other_multilinguality} multilinguality")
    state["multilinguality"][state["multilinguality"].index("other")] = f"other-{other_multilinguality}"

valid_values, invalid_values = list(), list()
for langtag in state["languages"]:
    try:
        lc.get(langtag)
        valid_values.append(langtag)
    except:
        invalid_values.append(langtag)
leftcol.markdown("#### Languages")
if len(invalid_values) > 0:
    leftcol.markdown("Found the following invalid values:")
    leftcol.error(invalid_values)

langtags = leftcol.text_area(
    "What languages are represented in the dataset? expected format is BCP47 tags separated for ';' e.g. 'en-US;fr-FR'",
    value=";".join(valid_values),
)
state["languages"] = langtags.split(";")

leftcol.markdown("### Dataset creators")
state["language_creators"] = multiselect(
    leftcol,
    "Data origin",
    "Where does the text in the dataset come from?",
    values=state["language_creators"],
    valid_set=creator_set["language"],
)
state["annotations_creators"] = multiselect(
    leftcol,
    "Annotations origin",
    "Where do the annotations in the dataset come from?",
    values=state["annotations_creators"],
    valid_set=creator_set["annotations"],
)


state["licenses"] = multiselect(
    leftcol,
    "Licenses",
    "What licenses is the dataset under?",
    valid_set=list(license_set.keys()),
    values=state["licenses"],
    format_func=lambda l: f"{l} : {license_set[l]}",
)
if "other" in state["licenses"]:
    other_license = st.text_input(
        "You selected 'other' type of license. Please enter a short hyphen-separated description:",
        value="my-license",
    )
    st.write(f"Registering other-{other_license} license")
    state["licenses"][state["licenses"].index("other")] = f"other-{other_license}"

# link to supported datasets
pre_select_ext_a = []
if "original" in state["source_datasets"]:
    pre_select_ext_a += ["original"]
if any([p.startswith("extended") for p in state["source_datasets"]]):
    pre_select_ext_a += ["extended"]
state["extended"] = multiselect(
    leftcol,
    "Relations to existing work",
    "Does the dataset contain original data and/or was it extended from other datasets?",
    values=pre_select_ext_a,
    valid_set=["original", "extended"],
)
state["source_datasets"] = ["original"] if "original" in state["extended"] else []

if "extended" in state["extended"]:
    pre_select_ext_b = [p.split("|")[1] for p in state["source_datasets"] if p.startswith("extended")]
    extended_sources = multiselect(
        leftcol,
        "Linked datasets",
        "Which other datasets does this one use data from?",
        values=pre_select_ext_b,
        valid_set=all_dataset_ids + ["other"],
    )
    if "other" in extended_sources:
        other_extended_sources = st.text_input(
            "You selected 'other' dataset. Please enter a short hyphen-separated description:",
            value="my-dataset",
        )
        st.write(f"Registering other-{other_extended_sources} dataset")
        extended_sources[extended_sources.index("other")] = f"other-{other_extended_sources}"
    state["source_datasets"] += [f"extended|{src}" for src in extended_sources]

size_cats = ["unknown", "n<1K", "1K<n<10K", "10K<n<100K", "100K<n<1M", "n>1M"]
current_size_cats = state.get("size_categories") or ["unknown"]
ok, nonok = split_known(current_size_cats, size_cats)
if len(nonok) > 0:
    leftcol.markdown(f"**Found bad codes in existing tagset**:\n{nonok}")
state["size_categories"] = [
    leftcol.selectbox(
        "What is the size category of the dataset?",
        options=size_cats,
        index=size_cats.index(ok[0]) if len(ok) > 0 else 0,
    )
<<<<<<< HEAD
]

=======
    source_datasets = ["original"] if "original" in extended else []
    if "extended" in extended:
        pre_select_ext_b = [p.split('|')[1] for p in pre_loaded["source_datasets"] if p.startswith("extended")]
        extended_sources = st.multiselect(
            "Which other datasets does this one use data from?",
            options=all_dataset_ids + ["other"],
            default=pre_select_ext_b,
        )
        if "other" in extended_sources:
            other_extended_sources = st.text_input(
                "You selected 'other' dataset. Please enter a short hyphen-separated description:",
                value='my-dataset',
            )
            st.write(f"Registering other-{other_extended_sources} dataset")
            extended_sources[extended_sources.index("other")] = f"other-{other_extended_sources}"
        source_datasets += [f"extended|{src}" for src in extended_sources]

num_examples = (
    sum([dct.get('num_examples', 0) for spl, dct in config_infos['splits'].items()])
    if config_infos.get('splits', None) is not None
    else -1
)
if num_examples < 0:
    size_cat = "unknown"
elif num_examples < 1000:
    size_cat = "n<1K"
elif num_examples < 10000:
    size_cat = "1K<n<10K"
elif num_examples < 100000:
    size_cat = "10K<n<100K"
elif num_examples < 1000000:
    size_cat = "100K<n<1M"
elif num_examples < 10000000:
    size_cat = "1M<n<10M"
elif num_examples < 100000000:
    size_cat = "10M<n<100M"
elif num_examples < 1000000000:
    size_cat = "100M<n<1B"
elif num_examples < 10000000000:
    size_cat = "1B<n<10B"
elif num_examples < 100000000000:
    size_cat = "10B<n<100B"
elif num_examples < 1000000000000:
    size_cat = "100B<n<1T"
else:
    size_cat = "n>1T"

res = {
    "task_categories": task_categories,
    "task_ids": task_specifics,
    "multilinguality": multilinguality,
    "languages": languages,
    "language_creators": language_creators,
    "annotations_creators": annotations_creators,
    "source_datasets": source_datasets,
    "size_categories": [size_cat],
    "licenses": licenses,
}
>>>>>>> fd60c833

########################
## Show results
########################

rightcol.markdown(
    f"""
### Finalized tag set

"""
)
if is_state_empty(state):
    rightcol.markdown("❌ This is an invalid tagset: it's empty!")
else:
    validate_dict(rightcol, state)


rightcol.markdown(
    f"""

```yaml
{yaml.dump(state)}
```
---
#### Arbitrary yaml validator

This is a standalone tool, it is useful to check for errors on an existing tagset or modifying directly the text rather than the UI on the left.
""",
)

yamlblock = rightcol.text_area("Input your yaml here")
if yamlblock.strip() != "":
    inputdict = yaml.safe_load(yamlblock)
    validate_dict(rightcol, inputdict)<|MERGE_RESOLUTION|>--- conflicted
+++ resolved
@@ -320,7 +320,7 @@
         extended_sources[extended_sources.index("other")] = f"other-{other_extended_sources}"
     state["source_datasets"] += [f"extended|{src}" for src in extended_sources]
 
-size_cats = ["unknown", "n<1K", "1K<n<10K", "10K<n<100K", "100K<n<1M", "n>1M"]
+size_cats = ["unknown", "n<1K", "1K<n<10K", "10K<n<100K", "100K<n<1M", "n>1M", ...]
 current_size_cats = state.get("size_categories") or ["unknown"]
 ok, nonok = split_known(current_size_cats, size_cats)
 if len(nonok) > 0:
@@ -331,69 +331,8 @@
         options=size_cats,
         index=size_cats.index(ok[0]) if len(ok) > 0 else 0,
     )
-<<<<<<< HEAD
 ]
 
-=======
-    source_datasets = ["original"] if "original" in extended else []
-    if "extended" in extended:
-        pre_select_ext_b = [p.split('|')[1] for p in pre_loaded["source_datasets"] if p.startswith("extended")]
-        extended_sources = st.multiselect(
-            "Which other datasets does this one use data from?",
-            options=all_dataset_ids + ["other"],
-            default=pre_select_ext_b,
-        )
-        if "other" in extended_sources:
-            other_extended_sources = st.text_input(
-                "You selected 'other' dataset. Please enter a short hyphen-separated description:",
-                value='my-dataset',
-            )
-            st.write(f"Registering other-{other_extended_sources} dataset")
-            extended_sources[extended_sources.index("other")] = f"other-{other_extended_sources}"
-        source_datasets += [f"extended|{src}" for src in extended_sources]
-
-num_examples = (
-    sum([dct.get('num_examples', 0) for spl, dct in config_infos['splits'].items()])
-    if config_infos.get('splits', None) is not None
-    else -1
-)
-if num_examples < 0:
-    size_cat = "unknown"
-elif num_examples < 1000:
-    size_cat = "n<1K"
-elif num_examples < 10000:
-    size_cat = "1K<n<10K"
-elif num_examples < 100000:
-    size_cat = "10K<n<100K"
-elif num_examples < 1000000:
-    size_cat = "100K<n<1M"
-elif num_examples < 10000000:
-    size_cat = "1M<n<10M"
-elif num_examples < 100000000:
-    size_cat = "10M<n<100M"
-elif num_examples < 1000000000:
-    size_cat = "100M<n<1B"
-elif num_examples < 10000000000:
-    size_cat = "1B<n<10B"
-elif num_examples < 100000000000:
-    size_cat = "10B<n<100B"
-elif num_examples < 1000000000000:
-    size_cat = "100B<n<1T"
-else:
-    size_cat = "n>1T"
-
-res = {
-    "task_categories": task_categories,
-    "task_ids": task_specifics,
-    "multilinguality": multilinguality,
-    "languages": languages,
-    "language_creators": language_creators,
-    "annotations_creators": annotations_creators,
-    "source_datasets": source_datasets,
-    "size_categories": [size_cat],
-    "licenses": licenses,
-}
->>>>>>> fd60c833
 
 ########################
 ## Show results
